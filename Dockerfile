--- conflicted
+++ resolved
@@ -29,30 +29,6 @@
 RUN pnpm prune --prod --ignore-scripts
 
 
-<<<<<<< HEAD
-# Production image
-FROM base AS bolt-ai-production
-
-# Define environment variables with default values or let them be overridden
-ARG GROQ_API_KEY
-ARG HuggingFace_API_KEY
-ARG OPENAI_API_KEY
-ARG ANTHROPIC_API_KEY
-ARG OPEN_ROUTER_API_KEY
-ARG GOOGLE_GENERATIVE_AI_API_KEY
-ARG OLLAMA_API_BASE_URL
-ARG XAI_API_KEY
-ARG TOGETHER_API_KEY
-ARG TOGETHER_API_BASE_URL
-ARG AWS_BEDROCK_CONFIG
-ARG DEEPSEEK_API_KEY
-ARG LMSTUDIO_API_BASE_URL
-ARG MISTRAL_API_KEY
-ARG PERPLEXITY_API_KEY
-ARG OPENAI_LIKE_API_KEY
-ARG OPENAI_LIKE_API_BASE_URL
-ARG OPENAI_LIKE_API_MODELS
-=======
 # ---- production stage ----
 FROM build AS bolt-ai-production
 WORKDIR /app
@@ -62,33 +38,11 @@
 ENV HOST=0.0.0.0
 
 # Non-sensitive build arguments
->>>>>>> 77fa136b
 ARG VITE_LOG_LEVEL=debug
 ARG DEFAULT_NUM_CTX
 
 # Set non-sensitive environment variables
 ENV WRANGLER_SEND_METRICS=false \
-<<<<<<< HEAD
-    GROQ_API_KEY=${GROQ_API_KEY} \
-    HuggingFace_API_KEY=${HuggingFace_API_KEY} \
-    OPENAI_API_KEY=${OPENAI_API_KEY} \
-    ANTHROPIC_API_KEY=${ANTHROPIC_API_KEY} \
-    OPEN_ROUTER_API_KEY=${OPEN_ROUTER_API_KEY} \
-    GOOGLE_GENERATIVE_AI_API_KEY=${GOOGLE_GENERATIVE_AI_API_KEY} \
-    OLLAMA_API_BASE_URL=${OLLAMA_API_BASE_URL} \
-    XAI_API_KEY=${XAI_API_KEY} \
-    TOGETHER_API_KEY=${TOGETHER_API_KEY} \
-    TOGETHER_API_BASE_URL=${TOGETHER_API_BASE_URL} \
-    AWS_BEDROCK_CONFIG=${AWS_BEDROCK_CONFIG} \
-    DEEPSEEK_API_KEY=${DEEPSEEK_API_KEY} \
-    LMSTUDIO_API_BASE_URL=${LMSTUDIO_API_BASE_URL} \
-    MISTRAL_API_KEY=${MISTRAL_API_KEY} \
-    PERPLEXITY_API_KEY=${PERPLEXITY_API_KEY} \
-    OPENAI_LIKE_API_KEY=${OPENAI_LIKE_API_KEY} \
-    OPENAI_LIKE_API_BASE_URL=${OPENAI_LIKE_API_BASE_URL} \
-    OPENAI_LIKE_API_MODELS=${OPENAI_LIKE_API_MODELS} \
-=======
->>>>>>> 77fa136b
     VITE_LOG_LEVEL=${VITE_LOG_LEVEL} \
     DEFAULT_NUM_CTX=${DEFAULT_NUM_CTX} \
     RUNNING_IN_DOCKER=true
@@ -126,54 +80,6 @@
 # ---- development stage ----
 FROM build AS development
 
-<<<<<<< HEAD
-# Define the same environment variables for development
-ARG GROQ_API_KEY
-ARG HuggingFace_API_KEY
-ARG OPENAI_API_KEY
-ARG ANTHROPIC_API_KEY
-ARG OPEN_ROUTER_API_KEY
-ARG GOOGLE_GENERATIVE_AI_API_KEY
-ARG OLLAMA_API_BASE_URL
-ARG XAI_API_KEY
-ARG TOGETHER_API_KEY
-ARG TOGETHER_API_BASE_URL
-ARG AWS_BEDROCK_CONFIG
-ARG DEEPSEEK_API_KEY
-ARG LMSTUDIO_API_BASE_URL
-ARG MISTRAL_API_KEY
-ARG PERPLEXITY_API_KEY
-ARG OPENAI_LIKE_API_KEY
-ARG OPENAI_LIKE_API_BASE_URL
-ARG OPENAI_LIKE_API_MODELS
-ARG VITE_LOG_LEVEL=debug
-ARG DEFAULT_NUM_CTX
-
-ENV GROQ_API_KEY=${GROQ_API_KEY} \
-    HuggingFace_API_KEY=${HuggingFace_API_KEY} \
-    OPENAI_API_KEY=${OPENAI_API_KEY} \
-    ANTHROPIC_API_KEY=${ANTHROPIC_API_KEY} \
-    OPEN_ROUTER_API_KEY=${OPEN_ROUTER_API_KEY} \
-    GOOGLE_GENERATIVE_AI_API_KEY=${GOOGLE_GENERATIVE_AI_API_KEY} \
-    OLLAMA_API_BASE_URL=${OLLAMA_API_BASE_URL} \
-    XAI_API_KEY=${XAI_API_KEY} \
-    TOGETHER_API_KEY=${TOGETHER_API_KEY} \
-    TOGETHER_API_BASE_URL=${TOGETHER_API_BASE_URL} \
-    AWS_BEDROCK_CONFIG=${AWS_BEDROCK_CONFIG} \
-    DEEPSEEK_API_KEY=${DEEPSEEK_API_KEY} \
-    LMSTUDIO_API_BASE_URL=${LMSTUDIO_API_BASE_URL} \
-    MISTRAL_API_KEY=${MISTRAL_API_KEY} \
-    PERPLEXITY_API_KEY=${PERPLEXITY_API_KEY} \
-    OPENAI_LIKE_API_KEY=${OPENAI_LIKE_API_KEY} \
-    OPENAI_LIKE_API_BASE_URL=${OPENAI_LIKE_API_BASE_URL} \
-    OPENAI_LIKE_API_MODELS=${OPENAI_LIKE_API_MODELS} \
-    VITE_LOG_LEVEL=${VITE_LOG_LEVEL} \
-    DEFAULT_NUM_CTX=${DEFAULT_NUM_CTX}\
-    RUNNING_IN_DOCKER=true
-
-RUN mkdir -p /app/run
-CMD pnpm run dev --host
-=======
 # Non-sensitive development arguments
 ARG VITE_LOG_LEVEL=debug
 ARG DEFAULT_NUM_CTX
@@ -187,5 +93,4 @@
 # Example: docker run -e OPENAI_API_KEY=your_key_here ...
 
 RUN mkdir -p /app/run
-CMD ["pnpm", "run", "dev", "--host"]
->>>>>>> 77fa136b
+CMD ["pnpm", "run", "dev", "--host"]