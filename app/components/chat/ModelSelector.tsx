--- conflicted
+++ resolved
@@ -735,15 +735,10 @@
               ) : (
                 filteredModels.map((modelOption, index) => (
                   <div
-<<<<<<< HEAD
-                    ref={(el) => (modelOptionsRef.current[index] = el)}
-                    key={modelOption.name}
-=======
                     ref={(el) => {
                       modelOptionsRef.current[index] = el;
                     }}
-                    key={index} // Consider using modelOption.name if unique
->>>>>>> 8a758f9b
+                    key={modelOption.name}
                     role="option"
                     aria-selected={model === modelOption.name}
                     className={classNames(
