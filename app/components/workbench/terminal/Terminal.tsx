import { FitAddon } from '@xterm/addon-fit';
import { WebLinksAddon } from '@xterm/addon-web-links';
import { Terminal as XTerm } from '@xterm/xterm';
import { forwardRef, memo, useEffect, useImperativeHandle, useRef } from 'react';
import type { Theme } from '~/lib/stores/theme';
import { createScopedLogger } from '~/utils/logger';
import { getTerminalTheme } from './theme';

const logger = createScopedLogger('Terminal');

export interface TerminalRef {
  reloadStyles: () => void;
  getTerminal: () => XTerm | undefined;
}

export interface TerminalProps {
  className?: string;
  theme: Theme;
  readonly?: boolean;
  id: string;
  onTerminalReady?: (terminal: XTerm) => void;
  onTerminalResize?: (cols: number, rows: number) => void;
}

export const Terminal = memo(
  forwardRef<TerminalRef, TerminalProps>(
    ({ className, theme, readonly, id, onTerminalReady, onTerminalResize }, ref) => {
      const terminalElementRef = useRef<HTMLDivElement>(null);
<<<<<<< HEAD
      const terminalRef = useRef<XTerm>();
      const fitAddonRef = useRef<FitAddon>();
      const resizeObserverRef = useRef<ResizeObserver>();
=======
      const terminalRef = useRef<XTerm | null>(null);
>>>>>>> 8a758f9b

      useEffect(() => {
        const element = terminalElementRef.current!;

        const fitAddon = new FitAddon();
        const webLinksAddon = new WebLinksAddon();
        fitAddonRef.current = fitAddon;

        const terminal = new XTerm({
          cursorBlink: true,
          convertEol: true,
          disableStdin: readonly,
          theme: getTerminalTheme(readonly ? { cursor: '#00000000' } : {}),
          fontSize: 12,
          fontFamily: 'Menlo, courier-new, courier, monospace',
          allowProposedApi: true,
          scrollback: 1000,

          // Enable better clipboard handling
          rightClickSelectsWord: true,
        });

        terminalRef.current = terminal;

        // Error handling for addon loading
        try {
          terminal.loadAddon(fitAddon);
          terminal.loadAddon(webLinksAddon);
          terminal.open(element);
        } catch (error) {
          logger.error(`Failed to initialize terminal [${id}]:`, error);

          // Attempt recovery
          setTimeout(() => {
            try {
              terminal.open(element);
              fitAddon.fit();
            } catch (retryError) {
              logger.error(`Terminal recovery failed [${id}]:`, retryError);
            }
          }, 100);
        }

        const resizeObserver = new ResizeObserver((entries) => {
          // Debounce resize events
          if (entries.length > 0) {
            try {
              fitAddon.fit();
              onTerminalResize?.(terminal.cols, terminal.rows);
            } catch (error) {
              logger.error(`Resize error [${id}]:`, error);
            }
          }
        });

        resizeObserverRef.current = resizeObserver;
        resizeObserver.observe(element);

        logger.debug(`Attach [${id}]`);

        onTerminalReady?.(terminal);

        return () => {
          try {
            resizeObserver.disconnect();
            terminal.dispose();
          } catch (error) {
            logger.error(`Cleanup error [${id}]:`, error);
          }
        };
      }, []);

      useEffect(() => {
        const terminal = terminalRef.current!;

        // we render a transparent cursor in case the terminal is readonly
        terminal.options.theme = getTerminalTheme(readonly ? { cursor: '#00000000' } : {});

        terminal.options.disableStdin = readonly;
      }, [theme, readonly]);

      useImperativeHandle(ref, () => {
        return {
          reloadStyles: () => {
            const terminal = terminalRef.current;

            if (terminal) {
              terminal.options.theme = getTerminalTheme(readonly ? { cursor: '#00000000' } : {});
            }
          },
          getTerminal: () => {
            return terminalRef.current;
          },
        };
      }, [readonly]);

      return <div className={className} ref={terminalElementRef} />;
    },
  ),
);<|MERGE_RESOLUTION|>--- conflicted
+++ resolved
@@ -26,13 +26,9 @@
   forwardRef<TerminalRef, TerminalProps>(
     ({ className, theme, readonly, id, onTerminalReady, onTerminalResize }, ref) => {
       const terminalElementRef = useRef<HTMLDivElement>(null);
-<<<<<<< HEAD
-      const terminalRef = useRef<XTerm>();
-      const fitAddonRef = useRef<FitAddon>();
-      const resizeObserverRef = useRef<ResizeObserver>();
-=======
       const terminalRef = useRef<XTerm | null>(null);
->>>>>>> 8a758f9b
+      const fitAddonRef = useRef<FitAddon | null>(null);
+      const resizeObserverRef = useRef<ResizeObserver | null>(null);
 
       useEffect(() => {
         const element = terminalElementRef.current!;
